--- conflicted
+++ resolved
@@ -9,9 +9,8 @@
 from unittest.mock import patch
 import logging
 import pytest
-<<<<<<< HEAD
-import asyncio
 import inspect
+from collections import defaultdict
 
 
 def get_input_args(obj):
@@ -20,9 +19,6 @@
     if "kwargs" in args.keys():
         del args["kwargs"]
     return args
-=======
-from collections import defaultdict
->>>>>>> 92d50ea4
 
 
 def test_weights_docstring():
@@ -1049,7 +1045,6 @@
     assert np.isnan(blinded[900:]).all()
 
 
-<<<<<<< HEAD
 def test_save_load_gpd(tmp_path):
     model_orig = seisbench.models.GPD()
     model_orig_args = get_input_args(model_orig.__class__)
@@ -1229,7 +1224,8 @@
     model_loaded = model_orig.load(tmp_path / "gpd_changed")
 
     assert model_orig.component_order == model_loaded.component_order
-=======
+
+
 def test_check_parallelism_annotate(caplog):
     t0 = UTCDateTime(0)
     stats = {
@@ -1680,5 +1676,4 @@
 
             ensure_weight_files.side_effect = write_weights
 
-            seisbench.models.GPD.from_pretrained("test", update=update)
->>>>>>> 92d50ea4
+            seisbench.models.GPD.from_pretrained("test", update=update)