--- conflicted
+++ resolved
@@ -10,10 +10,6 @@
 from .obstransformer import OBSTransformer
 from .phasenet import PhaseNet, PhaseNetLight, VariableLengthPhaseNet
 from .pickblue import PickBlue
-<<<<<<< HEAD
 from .skynet import Skynet
 from .team import PhaseTEAM
-=======
-from .team import PhaseTEAM
-from .dkpn import DKPN
->>>>>>> e6a6e987
+from .dkpn import DKPN